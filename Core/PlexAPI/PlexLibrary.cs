--- conflicted
+++ resolved
@@ -1,17 +1,9 @@
-<<<<<<< HEAD
-﻿namespace PlexBot.Core.PlexAPI;
-=======
 ﻿
->>>>>>> f8ca2d5e
 
-internal class PlexLibrary(LavaLinkCommands lavaLinkCommands) : PlexCore(lavaLinkCommands)
+namespace PlexBot.Core.PlexAPI
 {
-<<<<<<< HEAD
-    // TODO: Add basic backend for other media in the library
-=======
     internal class PlexLibrary : PlexCore
     {
         // TODO: Add basic backend for other media in the library
     }
->>>>>>> f8ca2d5e
 }