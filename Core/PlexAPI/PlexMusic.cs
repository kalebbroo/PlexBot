﻿namespace PlexBot.Core.PlexAPI;

public class PlexMusic(ILogger<PlexMusic> logger) : PlexCore(logger)
{
    // Public method to search the music library
    public async Task<Dictionary<string, List<Dictionary<string, string>>>> SearchLibraryAsync(string query)
    {
        string encodedQuery = HttpUtility.UrlEncode(query);
        string uri = $"{plexUrl}/hubs/search?query={encodedQuery}&sectionId=5&limit=100";
        logger.LogDebug("Performing request to URI: {uri}", uri);
        string? response = await PerformRequestAsync(uri);
        if (string.IsNullOrEmpty(response))
        {
<<<<<<< HEAD
            logger.LogError("No results found.");
            throw new Exception("No results found.");
=======
            string encodedQuery = HttpUtility.UrlEncode(query);
            string uri = $"{plexUrl}/hubs/search?query={encodedQuery}&limit=100";
            Console.WriteLine($"Performing request to URI: {uri}"); // Debugging
            string? response = await PerformRequestAsync(uri);
            if (string.IsNullOrEmpty(response))
            {
                Console.WriteLine("No results found.");
                throw new Exception("No results found.");
            }
            Console.WriteLine($"Response received: {response.Length} characters"); // Debugging
            Dictionary<string, List<Dictionary<string, string>>> results = await ParseResults(response);
            Console.WriteLine($"Search results: {JsonConvert.SerializeObject(results)}"); // Debugging
            return results;
>>>>>>> 1d7c32fa
        }
        logger.LogDebug("Response received: {Length} characters", response.Length);
        Dictionary<string, List<Dictionary<string, string>>> results = await ParseResults(response);
        logger.LogDebug("Search results: {JsonSerializeObject}", JsonConvert.SerializeObject(results));
        return results;
    }

    public async Task<Dictionary<string, List<Dictionary<string, string>>>> ParseResults(string jsonResponse)
    {
        Dictionary<string, List<Dictionary<string, string>>> results = new()
    {
        { "Artists", new List<Dictionary<string, string>>() },
        { "Albums", new List<Dictionary<string, string>>() },
        { "Tracks", new List<Dictionary<string, string>>() }
    };
        JObject jObject = JObject.Parse(jsonResponse);
        logger.LogDebug("Parsed JSON response: {JsonResponse}", jsonResponse); // Debugging
        JToken? mediaContainer = jObject["MediaContainer"];
        if (mediaContainer == null)
        {
            logger.LogWarning("MediaContainer is null in the JSON response");
            return results;
        }
        JToken? hubs = mediaContainer["Hub"];
        if (hubs == null)
        {
            logger.LogWarning("Hubs are null in the MediaContainer");
            return results;
        }
        foreach (JToken hub in hubs)
        {
            string hubType = hub["type"]?.ToString() ?? "unknown";
            logger.LogDebug("Processing hub of type: {HubType}", hubType); // Debugging
            JToken? metadataItems = hub["Metadata"];
            if (metadataItems == null)
            {
                logger.LogWarning("Metadata items are null in the Hub");
                continue;
            }
            foreach (JToken item in metadataItems)
            {
                Dictionary<string, string> details = [];
                string type = item["type"]?.ToString() ?? "unknown";
                details["Title"] = item["title"]?.ToString() ?? "Unknown Title";
                details["Type"] = type;
                details["Description"] = type switch
                {
                    "track" => item["grandparentTitle"]?.ToString() ?? "Unknown Artist",
                    "album" => $"Album by {(item["parentTitle"]?.ToString() ?? "Unknown Artist")}",
                    "artist" => item["summary"]?.ToString() ?? "No description available.",
                    _ => "No description available."
                };
                details["Url"] = item.SelectToken("Media[0].Part[0].key")?.ToString() ?? "Url Missing in ParseResults";
                details["TrackKey"] = item["key"]?.ToString() ?? "TrackKey Missing in ParseResults";
                logger.LogDebug("Processed item: {Title}, Type: {Type}, Url: {Url}, TrackKey: {TrackKey}", details["Title"], details["Type"], details["Url"], details["TrackKey"]);
                switch (hubType)
                {
                    case "artist":
                        results["Artists"].Add(details);
                        try
                        {
                            List<Dictionary<string, string>> albumDetails = await GetAlbums(details["TrackKey"]);
                            details["AlbumCount"] = albumDetails.Count.ToString();
                            int trackCount = 0;
                            foreach (var album in albumDetails)
                            {
                                List<Dictionary<string, string>> tracks = await GetTracks(album["TrackKey"]);
                                trackCount += tracks.Count;
                            }
                            details["TrackCount"] = trackCount.ToString();
                        }
                        catch (Exception ex)
                        {
                            logger.LogError(ex, "Failed to retrieve album or track details: {Message}", ex.Message);
                            details["AlbumCount"] = "Error";
                            details["TrackCount"] = "Error";
                        }
                        break;
                    case "album":
                        results["Albums"].Add(details);
                        try
                        {
                            List<Dictionary<string, string>> tracks = await GetTracks(details["TrackKey"]);
                            int trackCount = tracks.Count;
                            details["TrackCount"] = trackCount.ToString();
                        }
                        catch (Exception ex)
                        {
                            logger.LogError(ex, "Failed to retrieve tracks: {Message}", ex.Message);
                            details["TrackCount"] = "Error retrieving track count";
                        }
                        break;
                    case "track":
                        results["Tracks"].Add(details);
                        break;
                }
            }
        }
        logger.LogDebug($"Results came back with no errors in parse results");
        return results;
    }

    public async Task<Dictionary<string, Dictionary<string, string>>> ParseSearchResults(string jsonResponse, string type)
    {
        Dictionary<string, Dictionary<string, string>> results = [];
        JObject jObject = JObject.Parse(jsonResponse);
        int id = 0;
        foreach (JToken item in jObject["MediaContainer"]?["Metadata"] ?? Enumerable.Empty<JToken>())
        {
            Dictionary<string, string> details = [];
            switch (type.ToLower())
            {
                case "track":
                    details["Title"] = item["title"]?.ToString() ?? "Unknown Title";
                    details["Artist"] = item["grandparentTitle"]?.ToString() ?? "Unknown Artist";
                    details["Album"] = item["parentTitle"]?.ToString() ?? "Unknown Album";
                    details["ReleaseDate"] = item["originallyAvailableAt"]?.ToString() ?? "N/A";
                    details["Artwork"] = item["thumb"]?.ToString() ?? "N/A";
                    details["Url"] = item.SelectToken("Media[0].Part[0].key")?.ToString() ?? "N/A";
                    details["ArtistUrl"] = item["grandparentKey"]?.ToString() ?? "N/A";
                    details["Duration"] = item["duration"]?.ToString() ?? "N/A";
                    details["Studio"] = item["studio"]?.ToString() ?? "N/A";
                    details["TrackKey"] = item["key"]?.ToString() ?? "N/A";
                    List<Dictionary<string, string>> queue = [details];
                    break;
                case "artist":
                    details["Title"] = item["title"]?.ToString() ?? "Unknown Artist";
                    details["Summary"] = item["summary"]?.ToString() ?? "No description available.";
                    details["Artwork"] = item["thumb"]?.ToString() ?? "N/A";
                    details["Url"] = item["key"]?.ToString() ?? "N/A";
                    details["TrackKey"] = item["key"]?.ToString() ?? "N/A";
                    try
                    {
                        List<Dictionary<string, string>> albumDetails = await GetAlbums(details["Url"]);
                        details["AlbumCount"] = albumDetails.Count.ToString();
                        int trackCount = 0;
                        foreach (var album in albumDetails)
                        {
                            List<Dictionary<string, string>> tracks = await GetTracks(album["Url"]);
                            trackCount += tracks.Count;
                        }
                        details["TrackCount"] = trackCount.ToString();
                    }
                    catch (Exception ex)
                    {
                        logger.LogError(ex, "Failed to retrieve album or track details: {Message}", ex.Message);
                        details["AlbumCount"] = "Error";
                        details["TrackCount"] = "Error";
                    }
                    break;
                case "album":
                    details["Title"] = item["title"]?.ToString() ?? "Unknown Album";
                    details["Artist"] = item["parentTitle"]?.ToString() ?? "Unknown Artist";
                    details["ReleaseDate"] = item["originallyAvailableAt"]?.ToString() ?? "N/A";
                    details["Artwork"] = item["thumb"]?.ToString() ?? "N/A";
                    details["Url"] = item["key"]?.ToString() ?? "N/A";
                    details["ArtistUrl"] = item["parentKey"]?.ToString() ?? "N/A";
                    details["Studio"] = item["studio"]?.ToString() ?? "N/A";
                    details["Genre"] = item["Genre"]?.ToString() ?? "N/A";
                    details["Summary"] = item["summary"]?.ToString() ?? "No description available.";
                    details["TrackKey"] = item["key"]?.ToString() ?? "N/A";
                    // TODO: Limit the summary to 100 characters. This should be done in select menu not here
                    if (details["Summary"].Length > 100)
                    {
                        details["Summary"] = details["Summary"][..97] + "...";
                    }
                    // Get track count
                    try
                    {
                        List<Dictionary<string, string>> tracks = await GetTracks(details["Url"]);
                        int trackCount = tracks.Count;
                        details["TrackCount"] = trackCount.ToString();
                    }
                    catch (Exception ex)
                    {
                        logger.LogError(ex, "Failed to retrieve tracks: {Message}", ex.Message);
                        details["TrackCount"] = "Error retrieving track count";
                    }
                    break;
                case "playlist":
                    details["Title"] = item["title"]?.ToString() ?? "Unknown Playlist";
                    details["Artwork"] = item["thumb"]?.ToString() ?? "N/A";
                    details["Url"] = item["key"]?.ToString() ?? "N/A";
                    details["TrackCount"] = item["leafCount"]?.ToString() ?? "0";
                    break;
            }
            results.Add($"Item{id++}", details);
        }
        return results;
    }

    public async Task<Dictionary<string, Dictionary<string, string>>> GetPlaylists()
    {
        try
        {
            string uri = $"{plexUrl}/playlists?playlistType=audio";
            string? response = await PerformRequestAsync(uri);
            logger.LogDebug("GetPlaylists Response: {Response}", response);
            return await ParseSearchResults(response!, "playlist") ?? throw new Exception("No playlists found.");
        }
        catch (Exception ex)
        {
            logger.LogError(ex, "Failed to fetch playlists: {Message}", ex.Message);
            return [];
        }
    }

    public async Task<Dictionary<string, string>?> GetTrackDetails(string trackKey)
    {
        string uri = GetPlaybackUrl(trackKey);
        string? response = await PerformRequestAsync(uri);
        if (string.IsNullOrEmpty(response))
        {
            logger.LogWarning("No track details found.");
            return null; // Handle no data found
        }
        JObject jObject = JObject.Parse(response);
        JToken? item = (jObject["MediaContainer"]?["Metadata"] ?? Enumerable.Empty<JToken>()).FirstOrDefault()
            ?? throw new InvalidOperationException("Metadata item not found.");
        string partKey = item.SelectToken("Media[0].Part[0].key")?.ToString() ?? "Play URL Missing in GetTrackDetails";
        string playableUrl = GetPlaybackUrl(partKey);
        Dictionary<string, string> trackDetails = new()
        {
            ["Title"] = item["title"]?.ToString() ?? "Unknown Title",
            ["Artist"] = item["grandparentTitle"]?.ToString() ?? "Unknown Artist",
            ["Album"] = item["parentTitle"]?.ToString() ?? "Unknown Album",
            ["ReleaseDate"] = item["originallyAvailableAt"]?.ToString() ?? "N/A",
            ["Artwork"] = item["thumb"]?.ToString() ?? "N/A",
            ["Url"] = playableUrl,
            ["ArtistUrl"] = item["grandparentKey"]?.ToString() ?? "N/A",
            ["Duration"] = item["duration"]?.ToString() ?? "N/A", // Duration in milliseconds
            ["Studio"] = item["studio"]?.ToString() ?? "N/A"
        };

        StringBuilder sb = new StringBuilder()
            .AppendLine("Track details:")
            .AppendLine("Title: {Title}, Artist: {Artist}, Album: {Album}")
            .AppendLine("Release Date: {ReleaseDate}, Artwork: {Artwork}, URL: {Url}")
            .AppendLine("Artist URL: {ArtistUrl}, Duration: {Duration}, Studio: {Studio}");
        logger.LogDebug(sb.ToString(), trackDetails["Title"], trackDetails["Artist"], trackDetails["Album"], trackDetails["ReleaseDate"],
            trackDetails["Artwork"], trackDetails["Url"], trackDetails["ArtistUrl"], trackDetails["Duration"], trackDetails["Studio"]);

        return trackDetails;
    }

    public async Task<List<Dictionary<string, string>>> GetTracks(string Key)
    {
        string uri = GetPlaybackUrl(Key);
        string? response = await PerformRequestAsync(uri);
        if (string.IsNullOrEmpty(response))
        {
            logger.LogError("No results found.");
            throw new Exception("No results found.");
        }
        List<Dictionary<string, string>> tracks = [];
        JObject jObject = JObject.Parse(response);
        JToken? items = jObject["MediaContainer"]!["Metadata"];
        if (items == null)
        {
            logger.LogWarning("No track metadata available.");
            return tracks; // Return an empty list if no metadata found
        }
        foreach (JToken item in items)
        {
            string partKey = item.SelectToken("Media[0].Part[0].key")?.ToString() ?? "Play URL Missing in GetTracks";
            string playableUrl = GetPlaybackUrl(partKey);
            logger.LogDebug("Each Track:{item}", item);
            Dictionary<string, string> trackDetails = new()
            {
                ["Title"] = item["title"]?.ToString() ?? "Title Missing in GetTracks",
                ["Artist"] = item["grandparentTitle"]?.ToString() ?? "Artist Missing in GetTracks",
                ["Album"] = item["parentTitle"]?.ToString() ?? "Album Missing in GetTracks",
                ["ReleaseDate"] = item["originallyAvailableAt"]?.ToString() ?? "Release Date Missing in GetTracks",
                ["Artwork"] = item["thumb"]?.ToString() ?? "Artwork Missing in GetTracks",
                ["Url"] = playableUrl,
                ["ArtistUrl"] = item["grandparentKey"]?.ToString() ?? "Artist URL Missing in GetTracks",
                ["Duration"] = item["duration"]?.ToString() ?? "Duration Missing in GetTracks", // Duration in milliseconds
                ["Studio"] = item["studio"]?.ToString() ?? "Studio Missing in GetTracks",
                ["TrackKey"] = item["key"]?.ToString() ?? "TrackKey Missing in GetTracks"
            };
            tracks.Add(trackDetails);
        }
        return tracks;
    }

    public async Task<List<Dictionary<string, string>>> GetAlbums(string artistKey)
    {
        string uri = GetPlaybackUrl(artistKey);
        logger.LogDebug("Fetching albums with URI: {Uri}", uri);
        string? response = await PerformRequestAsync(uri);
        logger.LogDebug("Fetching albums response: {Response}", response);
        if (string.IsNullOrEmpty(response))
        {
            logger.LogWarning("No albums found.");
            return [];
        }
        List<Dictionary<string, string>> albums = [];
        JObject? jObject = JObject.Parse(response);
        JToken? items = jObject?["MediaContainer"]?["Metadata"];
        if (items == null)
        {
            logger.LogWarning("No album metadata available.");
            return albums;
        }
        foreach (JToken item in items)
        {
            Dictionary<string, string> albumDetails = new()
            {
                ["Title"] = item["title"]?.ToString() ?? "Title Missing in GetAlbums",
                ["Url"] = item["key"]?.ToString() ?? "Url Missing in GetAlbums",
                ["TrackKey"] = item["key"]?.ToString() ?? "TrackKey Missing in GetAlbums"
            };
            albums.Add(albumDetails);
            logger.LogDebug("Album Title: {Title}, Album URL: {Url}", albumDetails["Title"], albumDetails["Url"]);
        }

        logger.LogDebug("Albums found: {Albums}", JsonConvert.SerializeObject(albums, Formatting.Indented));

        return albums;
    }
}
<|MERGE_RESOLUTION|>--- conflicted
+++ resolved
@@ -6,29 +6,13 @@
     public async Task<Dictionary<string, List<Dictionary<string, string>>>> SearchLibraryAsync(string query)
     {
         string encodedQuery = HttpUtility.UrlEncode(query);
-        string uri = $"{plexUrl}/hubs/search?query={encodedQuery}&sectionId=5&limit=100";
+        string uri = $"{plexUrl}/hubs/search?query={encodedQuery}&limit=100";
         logger.LogDebug("Performing request to URI: {uri}", uri);
         string? response = await PerformRequestAsync(uri);
         if (string.IsNullOrEmpty(response))
         {
-<<<<<<< HEAD
             logger.LogError("No results found.");
             throw new Exception("No results found.");
-=======
-            string encodedQuery = HttpUtility.UrlEncode(query);
-            string uri = $"{plexUrl}/hubs/search?query={encodedQuery}&limit=100";
-            Console.WriteLine($"Performing request to URI: {uri}"); // Debugging
-            string? response = await PerformRequestAsync(uri);
-            if (string.IsNullOrEmpty(response))
-            {
-                Console.WriteLine("No results found.");
-                throw new Exception("No results found.");
-            }
-            Console.WriteLine($"Response received: {response.Length} characters"); // Debugging
-            Dictionary<string, List<Dictionary<string, string>>> results = await ParseResults(response);
-            Console.WriteLine($"Search results: {JsonConvert.SerializeObject(results)}"); // Debugging
-            return results;
->>>>>>> 1d7c32fa
         }
         logger.LogDebug("Response received: {Length} characters", response.Length);
         Dictionary<string, List<Dictionary<string, string>>> results = await ParseResults(response);
