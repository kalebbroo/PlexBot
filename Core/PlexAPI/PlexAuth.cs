--- conflicted
+++ resolved
@@ -18,42 +18,6 @@
         return response.StatusCode == System.Net.HttpStatusCode.OK;
     }
 
-    public async Task<(int pinId, string pinCode)> GeneratePinAsync()
-    {
-        string requestUrl = "https://plex.tv/api/v2/pins";
-        HttpRequestMessage request = new(HttpMethod.Post, requestUrl);
-        request.Headers.Add("accept", "application/json");
-        request.Headers.Add("X-Plex-Product", plexAppName);
-        request.Headers.Add("X-Plex-Client-Identifier", clientIdentifierKey);
-        request.Content = new StringContent("strong=true", Encoding.UTF8, "application/x-www-form-urlencoded");
-        HttpResponseMessage response = await httpClient.SendAsync(request);
-        string responseString = await response.Content.ReadAsStringAsync();
-        JsonDocument jsonDoc = JsonDocument.Parse(responseString);
-        int pinId = jsonDoc.RootElement.GetProperty("id").GetInt32();
-        string? pinCode = jsonDoc.RootElement.GetProperty("code").GetString();
-        Console.WriteLine($"Pin ID: {pinId}, Pin Code: {pinCode}");
-        return (pinId, pinCode);
-    }
-
-<<<<<<< HEAD
-    public string ConstructAuthAppUrl(string pinCode, string forwardUrl)
-    {
-        string authUrl = $"https://app.plex.tv/auth#?clientID={clientIdentifierKey}&code={pinCode}" +
-            $"&context%5Bdevice%5D%5Bproduct%5D={Uri.EscapeDataString(plexAppName)}&forwardUrl={Uri.EscapeDataString(forwardUrl)}";
-        Console.WriteLine($"Click the following URL to login to Plex generate your app token:\n{authUrl}");
-        return authUrl;
-    }
-
-    public async Task<string> CheckPinAsync(int pinId)
-    {
-        string requestUrl = $"https://plex.tv/api/v2/pins/{pinId}";
-        HttpRequestMessage request = new(HttpMethod.Get, requestUrl);
-        request.Headers.Add("accept", "application/json");
-        request.Headers.Add("X-Plex-Client-Identifier", clientIdentifierKey);
-        HttpResponseMessage response = await httpClient.SendAsync(request);
-        string responseString = await response.Content.ReadAsStringAsync();
-        JsonDocument jsonDoc = JsonDocument.Parse(responseString);
-=======
         public async Task<(int pinId, string pinCode)> GeneratePinAsync()
         {
             string requestUrl = "https://plex.tv/api/v2/pins";
@@ -70,16 +34,31 @@
             Console.WriteLine($"Pin ID: {pinId}, Pin Code: {pinCode}");
             return (pinId, pinCode);
         }
->>>>>>> f8ca2d5e
 
-        if (jsonDoc.RootElement.TryGetProperty("authToken", out JsonElement authTokenProperty))
-        {
-            return authTokenProperty.GetString();
-        }
-        return null;
+    public string ConstructAuthAppUrl(string pinCode, string forwardUrl)
+    {
+        string authUrl = $"https://app.plex.tv/auth#?clientID={clientIdentifierKey}&code={pinCode}" +
+            $"&context%5Bdevice%5D%5Bproduct%5D={Uri.EscapeDataString(plexAppName)}&forwardUrl={Uri.EscapeDataString(forwardUrl)}";
+        Console.WriteLine($"Click the following URL to login to Plex generate your app token:\n{authUrl}");
+        return authUrl;
     }
 
-<<<<<<< HEAD
+        public async Task<string?> CheckPinAsync(int pinId)
+        {
+            string requestUrl = $"https://plex.tv/api/v2/pins/{pinId}";
+            HttpRequestMessage request = new(HttpMethod.Get, requestUrl);
+            request.Headers.Add("accept", "application/json");
+            request.Headers.Add("X-Plex-Client-Identifier", clientIdentifierKey);
+            HttpResponseMessage response = await httpClient.SendAsync(request);
+            string responseString = await response.Content.ReadAsStringAsync();
+            JsonDocument jsonDoc = JsonDocument.Parse(responseString);
+            if (jsonDoc.RootElement.TryGetProperty("authToken", out JsonElement authTokenProperty))
+            {
+                return authTokenProperty.GetString();
+            }
+            return null;
+        }
+
     public async Task<string> GetAccessTokenAsync()
     {
         string accessToken = Environment.GetEnvironmentVariable("PLEX_TOKEN") ?? "";
@@ -92,18 +71,6 @@
             Console.WriteLine(authUrl);
             string? newAccessToken = null;
             while (newAccessToken == null)
-=======
-        public async Task<string?> CheckPinAsync(int pinId)
-        {
-            string requestUrl = $"https://plex.tv/api/v2/pins/{pinId}";
-            HttpRequestMessage request = new(HttpMethod.Get, requestUrl);
-            request.Headers.Add("accept", "application/json");
-            request.Headers.Add("X-Plex-Client-Identifier", clientIdentifierKey);
-            HttpResponseMessage response = await httpClient.SendAsync(request);
-            string responseString = await response.Content.ReadAsStringAsync();
-            JsonDocument jsonDoc = JsonDocument.Parse(responseString);
-            if (jsonDoc.RootElement.TryGetProperty("authToken", out JsonElement authTokenProperty))
->>>>>>> f8ca2d5e
             {
                 await Task.Delay(1000); // Poll every second
                 newAccessToken = await CheckPinAsync(pinId);
