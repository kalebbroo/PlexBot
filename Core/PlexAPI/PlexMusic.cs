<<<<<<< HEAD
﻿namespace PlexBot.Core.PlexAPI;
=======
﻿using Newtonsoft.Json.Linq;
using System.Web;
using Newtonsoft.Json;
>>>>>>> f8ca2d5e

public class PlexMusic(LavaLinkCommands lavaLinkCommands) : PlexCore(lavaLinkCommands)
{
<<<<<<< HEAD
    // Public method to search the music library
    public async Task<Dictionary<string, List<Dictionary<string, string>>>> SearchLibraryAsync(string query)
=======
    public class PlexMusic : PlexCore
>>>>>>> f8ca2d5e
    {
        string encodedQuery = HttpUtility.UrlEncode(query);
        string uri = $"{plexUrl}/hubs/search?query={encodedQuery}&sectionId=5&limit=100";
        Console.WriteLine($"Performing request to URI: {uri}"); // Debugging
        string? response = await PerformRequestAsync(uri);
        if (string.IsNullOrEmpty(response))
        {
            Console.WriteLine("No results found.");
            throw new Exception("No results found.");
        }
        Console.WriteLine($"Response received: {response.Length} characters"); // Debugging
        Dictionary<string, List<Dictionary<string, string>>> results = await ParseResults(response);
        Console.WriteLine($"Search results: {JsonConvert.SerializeObject(results)}"); // Debugging
        return results;
    }

    public async Task<Dictionary<string, List<Dictionary<string, string>>>> ParseResults(string jsonResponse)
    {
        Dictionary<string, List<Dictionary<string, string>>> results = new()
        {
            { "Artists", new List<Dictionary<string, string>>() },
            { "Albums", new List<Dictionary<string, string>>() },
            { "Tracks", new List<Dictionary<string, string>>() }
        };
        JObject jObject = JObject.Parse(jsonResponse);
        Console.WriteLine("Parsed JSON response"); // Debugging
        JToken? mediaContainer = jObject["MediaContainer"];
        if (mediaContainer == null)
        {
            Console.WriteLine("MediaContainer is null in the JSON response");
            return results;
        }
        JToken? hubs = mediaContainer["Hub"];
        if (hubs == null)
        {
            Console.WriteLine("Hubs are null in the MediaContainer");
            return results;
        }
        foreach (JToken hub in hubs)
        {
<<<<<<< HEAD
            string hubType = hub["type"]?.ToString() ?? "unknown";
            Console.WriteLine($"Processing hub of type: {hubType}"); // Debugging
            JToken? metadataItems = hub["Metadata"];
            if (metadataItems == null)
            {
                Console.WriteLine("Metadata items are null in the Hub");
                continue;
            }
            foreach (JToken item in metadataItems)
=======
            Dictionary<string, Dictionary<string, string>> results = [];
            JObject jObject = JObject.Parse(jsonResponse);
            int id = 0;
            foreach (JToken item in jObject["MediaContainer"]?["Metadata"] ?? Enumerable.Empty<JToken>())
>>>>>>> f8ca2d5e
            {
                Dictionary<string, string> details = [];
                string type = item["type"]?.ToString() ?? "unknown";
                details["Title"] = item["title"]?.ToString() ?? "Unknown Title";
                details["Type"] = type;
                details["Description"] = type switch
                {
                    "track" => item["grandparentTitle"]?.ToString() ?? "Unknown Artist",
                    "album" => $"Album by {(item["parentTitle"]?.ToString() ?? "Unknown Artist")}",
                    "artist" => item["summary"]?.ToString() ?? "No description available.",
                    _ => "No description available."
                };
                details["Url"] = item.SelectToken("Media[0].Part[0].key")?.ToString() ?? "Url Missing in ParseResults";
                details["TrackKey"] = item["key"]?.ToString() ?? "TrackKey Missing in ParseResults";
                Console.WriteLine($"Processed item: {details["Title"]}, Type: {details["Type"]}, Url: {details["Url"]}, TrackKey: {details["TrackKey"]}"); // Debugging
                switch (hubType)
                {
                    case "artist":
                        results["Artists"].Add(details);
                        try
                        {
                            List<Dictionary<string, string>> albumDetails = await GetAlbums(details["TrackKey"]);
                            details["AlbumCount"] = albumDetails.Count.ToString();
                            int trackCount = 0;
                            foreach (var album in albumDetails)
                            {
                                List<Dictionary<string, string>> tracks = await GetTracks(album["TrackKey"]);
                                trackCount += tracks.Count;
                            }
                            details["TrackCount"] = trackCount.ToString();
                        }
                        catch (Exception ex)
                        {
                            Console.WriteLine($"Failed to retrieve album or track details: {ex.Message}");
                            details["AlbumCount"] = "Error";
                            details["TrackCount"] = "Error";
                        }
                        break;
                    case "album":
                        results["Albums"].Add(details);
                        try
                        {
                            List<Dictionary<string, string>> tracks = await GetTracks(details["TrackKey"]);
                            int trackCount = tracks.Count;
                            details["TrackCount"] = trackCount.ToString();
                        }
                        catch (Exception ex)
                        {
                            Console.WriteLine($"Failed to retrieve tracks: {ex.Message}");
                            details["TrackCount"] = "Error retrieving track count";
                        }
                        break;
                    case "track":
                        results["Tracks"].Add(details);
                        break;
                }
            }
        }
        Console.WriteLine($"Results came back with no errors in parse results"); // Debugging
        return results;
    }

    public async Task<Dictionary<string, Dictionary<string, string>>> ParseSearchResults(string jsonResponse, string type)
    {
        Dictionary<string, Dictionary<string, string>> results = [];
        JObject jObject = JObject.Parse(jsonResponse);
        int id = 0;
        foreach (JToken item in jObject["MediaContainer"]["Metadata"])
        {
            Dictionary<string, string> details = [];
            switch (type.ToLower())
            {
<<<<<<< HEAD
                case "track":
                    details["Title"] = item["title"]?.ToString() ?? "Unknown Title";
                    details["Artist"] = item["grandparentTitle"]?.ToString() ?? "Unknown Artist";
                    details["Album"] = item["parentTitle"]?.ToString() ?? "Unknown Album";
                    details["ReleaseDate"] = item["originallyAvailableAt"]?.ToString() ?? "N/A";
                    details["Artwork"] = item["thumb"]?.ToString() ?? "N/A";
                    details["Url"] = item.SelectToken("Media[0].Part[0].key")?.ToString() ?? "N/A";
                    details["ArtistUrl"] = item["grandparentKey"]?.ToString() ?? "N/A";
                    details["Duration"] = item["duration"]?.ToString() ?? "N/A";
                    details["Studio"] = item["studio"]?.ToString() ?? "N/A";
                    details["TrackKey"] = item["key"]?.ToString() ?? "N/A";
                    List<Dictionary<string, string>> queue = [details];
                    break;
                case "artist":
                    details["Title"] = item["title"]?.ToString() ?? "Unknown Artist";
                    details["Summary"] = item["summary"]?.ToString() ?? "No description available.";
                    details["Artwork"] = item["thumb"]?.ToString() ?? "N/A";
                    details["Url"] = item["key"]?.ToString() ?? "N/A";
                    details["TrackKey"] = item["key"]?.ToString() ?? "N/A";
                    try
                    {
                        List<Dictionary<string, string>> albumDetails = await GetAlbums(details["Url"]);
                        details["AlbumCount"] = albumDetails.Count.ToString();
                        int trackCount = 0;
                        foreach (var album in albumDetails)
                        {
                            List<Dictionary<string, string>> tracks = await GetTracks(album["Url"]);
                            trackCount += tracks.Count;
                        }
                        details["TrackCount"] = trackCount.ToString();
                    }
                    catch (Exception ex)
                    {
                        Console.WriteLine($"Failed to retrieve album or track details: {ex.Message}");
                        details["AlbumCount"] = "Error";
                        details["TrackCount"] = "Error";
                    }
                    break;
                case "album":
                    details["Title"] = item["title"]?.ToString() ?? "Unknown Album";
                    details["Artist"] = item["parentTitle"]?.ToString() ?? "Unknown Artist";
                    details["ReleaseDate"] = item["originallyAvailableAt"]?.ToString() ?? "N/A";
                    details["Artwork"] = item["thumb"]?.ToString() ?? "N/A";
                    details["Url"] = item["key"]?.ToString() ?? "N/A";
                    details["ArtistUrl"] = item["parentKey"]?.ToString() ?? "N/A";
                    details["Studio"] = item["studio"]?.ToString() ?? "N/A";
                    details["Genre"] = item["Genre"]?.ToString() ?? "N/A";
                    details["Summary"] = item["summary"]?.ToString() ?? "No description available.";
                    details["TrackKey"] = item["key"]?.ToString() ?? "N/A";
                    // TODO: Limit the summary to 100 characters. This should be done in select menu not here
                    if (details["Summary"].Length > 100)
                    {
                        details["Summary"] = details["Summary"][..97] + "...";
                    }
                    // Get track count
                    try
                    {
                        List<Dictionary<string, string>> tracks = await GetTracks(details["Url"]);
                        int trackCount = tracks.Count;
                        details["TrackCount"] = trackCount.ToString();
                    }
                    catch (Exception ex)
                    {
                        Console.WriteLine($"Failed to retrieve tracks: {ex.Message}");
                        details["TrackCount"] = "Error retrieving track count";
                    }
                    break;
                case "playlist":
                    details["Title"] = item["title"]?.ToString() ?? "Unknown Playlist";
                    details["Artwork"] = item["thumb"]?.ToString() ?? "N/A";
                    details["Url"] = item["key"]?.ToString() ?? "N/A";
                    details["TrackCount"] = item["leafCount"]?.ToString() ?? "0";
                    break;
=======
                string uri = $"{plexUrl}/playlists?playlistType=audio";
                string? response = await PerformRequestAsync(uri);
                //Console.WriteLine(response); // Debugging
                return await ParseSearchResults(response!, "playlist") ?? throw new Exception("No playlists found.");
            }
            catch (Exception ex)
            {
                Console.WriteLine($"Failed to fetch playlists: {ex.Message}");
                return [];
>>>>>>> f8ca2d5e
            }
            results.Add($"Item{id++}", details);
        }
        return results;
    }

<<<<<<< HEAD
    public async Task<Dictionary<string, Dictionary<string, string>>> GetPlaylists()
    {
        try
=======
        public async Task<Dictionary<string, string>?> GetTrackDetails(string trackKey)
>>>>>>> f8ca2d5e
        {
            string uri = $"{plexUrl}/playlists?playlistType=audio";
            string? response = await PerformRequestAsync(uri);
<<<<<<< HEAD
            //Console.WriteLine(response); // Debugging
            return await ParseSearchResults(response, "playlist");
        }
        catch (Exception ex)
        {
            Console.WriteLine($"Failed to fetch playlists: {ex.Message}");
            return [];
        }
    }

    public async Task<Dictionary<string, string>> GetTrackDetails(string trackKey)
    {
        string uri = GetPlaybackUrl(trackKey);
        string? response = await PerformRequestAsync(uri);
        if (string.IsNullOrEmpty(response))
        {
            Console.WriteLine("No track details found.");
            return null; // Handle no data found
        }
        JObject jObject = JObject.Parse(response);
        JToken? item = jObject["MediaContainer"]["Metadata"].FirstOrDefault();
        if (item == null)
        {
            Console.WriteLine("No track metadata available.");
            return null;
        }
        string partKey = item.SelectToken("Media[0].Part[0].key")?.ToString() ?? "Play URL Missing in GetTrackDetails";
        string playableUrl = GetPlaybackUrl(partKey);
        Dictionary<string, string> trackDetails = new()
        {
            ["Title"] = item["title"]?.ToString() ?? "Unknown Title",
            ["Artist"] = item["grandparentTitle"]?.ToString() ?? "Unknown Artist",
            ["Album"] = item["parentTitle"]?.ToString() ?? "Unknown Album",
            ["ReleaseDate"] = item["originallyAvailableAt"]?.ToString() ?? "N/A",
            ["Artwork"] = item["thumb"]?.ToString() ?? "N/A",
            ["Url"] = playableUrl,
            ["ArtistUrl"] = item["grandparentKey"]?.ToString() ?? "N/A",
            ["Duration"] = item["duration"]?.ToString() ?? "N/A", // Duration in milliseconds
            ["Studio"] = item["studio"]?.ToString() ?? "N/A"
        };
        Console.WriteLine($"Track details:\nTitle: {trackDetails["Title"]}, Artist: {trackDetails["Artist"]}, Album: {trackDetails["Album"]}, " +
            $"Release Date: {trackDetails["ReleaseDate"]}, Artwork: {trackDetails["Artwork"]}, URL: {trackDetails["Url"]}, " +
            $"Artist URL: {trackDetails["ArtistUrl"]}, Duration: {trackDetails["Duration"]}, Studio: {trackDetails["Studio"]}"); // Debugging
        return trackDetails;
    }

    public async Task<List<Dictionary<string, string>>> GetTracks(string Key)
    {
        string uri = GetPlaybackUrl(Key);
        string? response = await PerformRequestAsync(uri);
        if (string.IsNullOrEmpty(response))
        {
            Console.WriteLine("No results found.");
            throw new Exception("No results found.");
        }
        List<Dictionary<string, string>> tracks = [];
        JObject jObject = JObject.Parse(response);
        JToken? items = jObject["MediaContainer"]!["Metadata"];
        if (items == null)
        {
            Console.WriteLine("No track metadata available.");
            return tracks; // Return an empty list if no metadata found
        }
        foreach (JToken item in items)
        {
            string partKey = item.SelectToken("Media[0].Part[0].key")?.ToString() ?? "Play URL Missing in GetTracks";
=======
            if (string.IsNullOrEmpty(response))
            {
                Console.WriteLine("No track details found.");
                return null; // Handle no data found
            }
            JObject jObject = JObject.Parse(response);
            JToken? item = (jObject["MediaContainer"]?["Metadata"] ?? Enumerable.Empty<JToken>()).FirstOrDefault() 
                ?? throw new InvalidOperationException("Metadata item not found.");
            string partKey = item.SelectToken("Media[0].Part[0].key")?.ToString() ?? "Play URL Missing in GetTrackDetails";
>>>>>>> f8ca2d5e
            string playableUrl = GetPlaybackUrl(partKey);
            //Console.WriteLine($"\nEach Track:\n{item}\n"); // Debugging
            Dictionary<string, string> trackDetails = new()
            {
                ["Title"] = item["title"]?.ToString() ?? "Title Missing in GetTracks",
                ["Artist"] = item["grandparentTitle"]?.ToString() ?? "Artist Missing in GetTracks",
                ["Album"] = item["parentTitle"]?.ToString() ?? "Album Missing in GetTracks",
                ["ReleaseDate"] = item["originallyAvailableAt"]?.ToString() ?? "Release Date Missing in GetTracks",
                ["Artwork"] = item["thumb"]?.ToString() ?? "Artwork Missing in GetTracks",
                ["Url"] = playableUrl,
                ["ArtistUrl"] = item["grandparentKey"]?.ToString() ?? "Artist URL Missing in GetTracks",
                ["Duration"] = item["duration"]?.ToString() ?? "Duration Missing in GetTracks", // Duration in milliseconds
                ["Studio"] = item["studio"]?.ToString() ?? "Studio Missing in GetTracks",
                ["TrackKey"] = item["key"]?.ToString() ?? "TrackKey Missing in GetTracks"
        };
            tracks.Add(trackDetails);
        }
        return tracks;
    }

    public async Task<List<Dictionary<string, string>>> GetAlbums(string artistKey)
    {
        string uri = GetPlaybackUrl(artistKey);
        Console.WriteLine($"Fetching albums with URI: {uri}"); // Debugging
        string? response = await PerformRequestAsync(uri);
        //Console.WriteLine(response); // Debugging
        if (string.IsNullOrEmpty(response))
        {
            Console.WriteLine("No albums found.");
            return [];
        }
        List<Dictionary<string, string>> albums = [];
        JObject? jObject = JObject.Parse(response);
        JToken? items = jObject?["MediaContainer"]?["Metadata"];
        if (items == null)
        {
            Console.WriteLine("No album metadata available.");
            return albums;
        }
        foreach (JToken item in items)
        {
            Dictionary<string, string> albumDetails = new()
            {
<<<<<<< HEAD
                ["Title"] = item["title"]?.ToString() ?? "Title Missing in GetAlbums",
                ["Url"] = item["key"]?.ToString() ?? "Url Missing in GetAlbums",
                ["TrackKey"] = item["key"]?.ToString() ?? "TrackKey Missing in GetAlbums"
            };
            albums.Add(albumDetails);
            Console.WriteLine($"Album Title: {albumDetails["Title"]}, Album URL: {albumDetails["Url"]}"); // Debugging

=======
                Dictionary<string, string> albumDetails = new()
                {
                    ["Title"] = item["title"]?.ToString() ?? "Title Missing in GetAlbums",
                    ["Url"] = item["key"]?.ToString() ?? "Url Missing in GetAlbums",
                    ["TrackKey"] = item["key"]?.ToString() ?? "TrackKey Missing in GetAlbums"
                };
                albums.Add(albumDetails);
                //Console.WriteLine($"Album Title: {albumDetails["Title"]}, Album URL: {albumDetails["Url"]}"); // Debugging
            }
            //string json = JsonConvert.SerializeObject(albums, Formatting.Indented); // Debugging
            //Console.WriteLine($"Albums: {json}"); // Debugging
            return albums;
>>>>>>> f8ca2d5e
        }
        string json = JsonConvert.SerializeObject(albums, Formatting.Indented); // Debugging
        //Console.WriteLine($"Albums: {json}"); // Debugging
        return albums;
    }
}
<|MERGE_RESOLUTION|>--- conflicted
+++ resolved
@@ -1,34 +1,28 @@
-<<<<<<< HEAD
-﻿namespace PlexBot.Core.PlexAPI;
-=======
 ﻿using Newtonsoft.Json.Linq;
 using System.Web;
 using Newtonsoft.Json;
->>>>>>> f8ca2d5e
-
-public class PlexMusic(LavaLinkCommands lavaLinkCommands) : PlexCore(lavaLinkCommands)
+
+namespace PlexBot.Core.PlexAPI
 {
-<<<<<<< HEAD
-    // Public method to search the music library
-    public async Task<Dictionary<string, List<Dictionary<string, string>>>> SearchLibraryAsync(string query)
-=======
     public class PlexMusic : PlexCore
->>>>>>> f8ca2d5e
     {
-        string encodedQuery = HttpUtility.UrlEncode(query);
-        string uri = $"{plexUrl}/hubs/search?query={encodedQuery}&sectionId=5&limit=100";
-        Console.WriteLine($"Performing request to URI: {uri}"); // Debugging
-        string? response = await PerformRequestAsync(uri);
-        if (string.IsNullOrEmpty(response))
-        {
-            Console.WriteLine("No results found.");
-            throw new Exception("No results found.");
-        }
-        Console.WriteLine($"Response received: {response.Length} characters"); // Debugging
-        Dictionary<string, List<Dictionary<string, string>>> results = await ParseResults(response);
-        Console.WriteLine($"Search results: {JsonConvert.SerializeObject(results)}"); // Debugging
-        return results;
-    }
+        // Public method to search the music library
+        public async Task<Dictionary<string, List<Dictionary<string, string>>>> SearchLibraryAsync(string query)
+        {
+            string encodedQuery = HttpUtility.UrlEncode(query);
+            string uri = $"{plexUrl}/hubs/search?query={encodedQuery}&sectionId=5&limit=100";
+            Console.WriteLine($"Performing request to URI: {uri}"); // Debugging
+            string? response = await PerformRequestAsync(uri);
+            if (string.IsNullOrEmpty(response))
+            {
+                Console.WriteLine("No results found.");
+                throw new Exception("No results found.");
+            }
+            Console.WriteLine($"Response received: {response.Length} characters"); // Debugging
+            Dictionary<string, List<Dictionary<string, string>>> results = await ParseResults(response);
+            Console.WriteLine($"Search results: {JsonConvert.SerializeObject(results)}"); // Debugging
+            return results;
+        }
 
     public async Task<Dictionary<string, List<Dictionary<string, string>>>> ParseResults(string jsonResponse)
     {
@@ -54,7 +48,6 @@
         }
         foreach (JToken hub in hubs)
         {
-<<<<<<< HEAD
             string hubType = hub["type"]?.ToString() ?? "unknown";
             Console.WriteLine($"Processing hub of type: {hubType}"); // Debugging
             JToken? metadataItems = hub["Metadata"];
@@ -64,12 +57,6 @@
                 continue;
             }
             foreach (JToken item in metadataItems)
-=======
-            Dictionary<string, Dictionary<string, string>> results = [];
-            JObject jObject = JObject.Parse(jsonResponse);
-            int id = 0;
-            foreach (JToken item in jObject["MediaContainer"]?["Metadata"] ?? Enumerable.Empty<JToken>())
->>>>>>> f8ca2d5e
             {
                 Dictionary<string, string> details = [];
                 string type = item["type"]?.ToString() ?? "unknown";
@@ -132,91 +119,99 @@
         return results;
     }
 
-    public async Task<Dictionary<string, Dictionary<string, string>>> ParseSearchResults(string jsonResponse, string type)
-    {
-        Dictionary<string, Dictionary<string, string>> results = [];
-        JObject jObject = JObject.Parse(jsonResponse);
-        int id = 0;
-        foreach (JToken item in jObject["MediaContainer"]["Metadata"])
-        {
-            Dictionary<string, string> details = [];
-            switch (type.ToLower())
-            {
-<<<<<<< HEAD
-                case "track":
-                    details["Title"] = item["title"]?.ToString() ?? "Unknown Title";
-                    details["Artist"] = item["grandparentTitle"]?.ToString() ?? "Unknown Artist";
-                    details["Album"] = item["parentTitle"]?.ToString() ?? "Unknown Album";
-                    details["ReleaseDate"] = item["originallyAvailableAt"]?.ToString() ?? "N/A";
-                    details["Artwork"] = item["thumb"]?.ToString() ?? "N/A";
-                    details["Url"] = item.SelectToken("Media[0].Part[0].key")?.ToString() ?? "N/A";
-                    details["ArtistUrl"] = item["grandparentKey"]?.ToString() ?? "N/A";
-                    details["Duration"] = item["duration"]?.ToString() ?? "N/A";
-                    details["Studio"] = item["studio"]?.ToString() ?? "N/A";
-                    details["TrackKey"] = item["key"]?.ToString() ?? "N/A";
-                    List<Dictionary<string, string>> queue = [details];
-                    break;
-                case "artist":
-                    details["Title"] = item["title"]?.ToString() ?? "Unknown Artist";
-                    details["Summary"] = item["summary"]?.ToString() ?? "No description available.";
-                    details["Artwork"] = item["thumb"]?.ToString() ?? "N/A";
-                    details["Url"] = item["key"]?.ToString() ?? "N/A";
-                    details["TrackKey"] = item["key"]?.ToString() ?? "N/A";
-                    try
-                    {
-                        List<Dictionary<string, string>> albumDetails = await GetAlbums(details["Url"]);
-                        details["AlbumCount"] = albumDetails.Count.ToString();
-                        int trackCount = 0;
-                        foreach (var album in albumDetails)
-                        {
-                            List<Dictionary<string, string>> tracks = await GetTracks(album["Url"]);
-                            trackCount += tracks.Count;
-                        }
-                        details["TrackCount"] = trackCount.ToString();
-                    }
-                    catch (Exception ex)
-                    {
-                        Console.WriteLine($"Failed to retrieve album or track details: {ex.Message}");
-                        details["AlbumCount"] = "Error";
-                        details["TrackCount"] = "Error";
-                    }
-                    break;
-                case "album":
-                    details["Title"] = item["title"]?.ToString() ?? "Unknown Album";
-                    details["Artist"] = item["parentTitle"]?.ToString() ?? "Unknown Artist";
-                    details["ReleaseDate"] = item["originallyAvailableAt"]?.ToString() ?? "N/A";
-                    details["Artwork"] = item["thumb"]?.ToString() ?? "N/A";
-                    details["Url"] = item["key"]?.ToString() ?? "N/A";
-                    details["ArtistUrl"] = item["parentKey"]?.ToString() ?? "N/A";
-                    details["Studio"] = item["studio"]?.ToString() ?? "N/A";
-                    details["Genre"] = item["Genre"]?.ToString() ?? "N/A";
-                    details["Summary"] = item["summary"]?.ToString() ?? "No description available.";
-                    details["TrackKey"] = item["key"]?.ToString() ?? "N/A";
-                    // TODO: Limit the summary to 100 characters. This should be done in select menu not here
-                    if (details["Summary"].Length > 100)
-                    {
-                        details["Summary"] = details["Summary"][..97] + "...";
-                    }
-                    // Get track count
-                    try
-                    {
-                        List<Dictionary<string, string>> tracks = await GetTracks(details["Url"]);
-                        int trackCount = tracks.Count;
-                        details["TrackCount"] = trackCount.ToString();
-                    }
-                    catch (Exception ex)
-                    {
-                        Console.WriteLine($"Failed to retrieve tracks: {ex.Message}");
-                        details["TrackCount"] = "Error retrieving track count";
-                    }
-                    break;
-                case "playlist":
-                    details["Title"] = item["title"]?.ToString() ?? "Unknown Playlist";
-                    details["Artwork"] = item["thumb"]?.ToString() ?? "N/A";
-                    details["Url"] = item["key"]?.ToString() ?? "N/A";
-                    details["TrackCount"] = item["leafCount"]?.ToString() ?? "0";
-                    break;
-=======
+        public async Task<Dictionary<string, Dictionary<string, string>>> ParseSearchResults(string jsonResponse, string type)
+        {
+            Dictionary<string, Dictionary<string, string>> results = [];
+            JObject jObject = JObject.Parse(jsonResponse);
+            int id = 0;
+            foreach (JToken item in jObject["MediaContainer"]?["Metadata"] ?? Enumerable.Empty<JToken>())
+            {
+                Dictionary<string, string> details = [];
+                switch (type.ToLower())
+                {
+                    case "track":
+                        details["Title"] = item["title"]?.ToString() ?? "Unknown Title";
+                        details["Artist"] = item["grandparentTitle"]?.ToString() ?? "Unknown Artist";
+                        details["Album"] = item["parentTitle"]?.ToString() ?? "Unknown Album";
+                        details["ReleaseDate"] = item["originallyAvailableAt"]?.ToString() ?? "N/A";
+                        details["Artwork"] = item["thumb"]?.ToString() ?? "N/A";
+                        details["Url"] = item.SelectToken("Media[0].Part[0].key")?.ToString() ?? "N/A";
+                        details["ArtistUrl"] = item["grandparentKey"]?.ToString() ?? "N/A";
+                        details["Duration"] = item["duration"]?.ToString() ?? "N/A";
+                        details["Studio"] = item["studio"]?.ToString() ?? "N/A";
+                        details["TrackKey"] = item["key"]?.ToString() ?? "N/A";
+                        List<Dictionary<string, string>> queue = [details];
+                        break;
+                    case "artist":
+                        details["Title"] = item["title"]?.ToString() ?? "Unknown Artist";
+                        details["Summary"] = item["summary"]?.ToString() ?? "No description available.";
+                        details["Artwork"] = item["thumb"]?.ToString() ?? "N/A";
+                        details["Url"] = item["key"]?.ToString() ?? "N/A";
+                        details["TrackKey"] = item["key"]?.ToString() ?? "N/A";
+                        try
+                        {
+                            List<Dictionary<string, string>> albumDetails = await GetAlbums(details["Url"]);
+                            details["AlbumCount"] = albumDetails.Count.ToString();
+                            int trackCount = 0;
+                            foreach (var album in albumDetails)
+                            {
+                                List<Dictionary<string, string>> tracks = await GetTracks(album["Url"]);
+                                trackCount += tracks.Count;
+                            }
+                            details["TrackCount"] = trackCount.ToString();
+                        }
+                        catch (Exception ex)
+                        {
+                            Console.WriteLine($"Failed to retrieve album or track details: {ex.Message}");
+                            details["AlbumCount"] = "Error";
+                            details["TrackCount"] = "Error";
+                        }
+                        break;
+                    case "album":
+                        details["Title"] = item["title"]?.ToString() ?? "Unknown Album";
+                        details["Artist"] = item["parentTitle"]?.ToString() ?? "Unknown Artist";
+                        details["ReleaseDate"] = item["originallyAvailableAt"]?.ToString() ?? "N/A";
+                        details["Artwork"] = item["thumb"]?.ToString() ?? "N/A";
+                        details["Url"] = item["key"]?.ToString() ?? "N/A";
+                        details["ArtistUrl"] = item["parentKey"]?.ToString() ?? "N/A";
+                        details["Studio"] = item["studio"]?.ToString() ?? "N/A";
+                        details["Genre"] = item["Genre"]?.ToString() ?? "N/A";
+                        details["Summary"] = item["summary"]?.ToString() ?? "No description available.";
+                        details["TrackKey"] = item["key"]?.ToString() ?? "N/A";
+                        // TODO: Limit the summary to 100 characters. This should be done in select menu not here
+                        if (details["Summary"].Length > 100)
+                        {
+                            details["Summary"] = details["Summary"][..97] + "...";
+                        }
+                        // Get track count
+                        try
+                        {
+                            List<Dictionary<string, string>> tracks = await GetTracks(details["Url"]);
+                            int trackCount = tracks.Count;
+                            details["TrackCount"] = trackCount.ToString();
+                        }
+                        catch (Exception ex)
+                        {
+                            Console.WriteLine($"Failed to retrieve tracks: {ex.Message}");
+                            details["TrackCount"] = "Error retrieving track count";
+                        }
+                        break;
+                    case "playlist":
+                        details["Title"] = item["title"]?.ToString() ?? "Unknown Playlist";
+                        details["Artwork"] = item["thumb"]?.ToString() ?? "N/A";
+                        details["Url"] = item["key"]?.ToString() ?? "N/A";
+                        details["TrackCount"] = item["leafCount"]?.ToString() ?? "0";
+                        break;
+                }
+                results.Add($"Item{id++}", details);
+            }
+            return results;
+        }
+
+        public async Task<Dictionary<string, Dictionary<string, string>>> GetPlaylists()
+        {
+            try
+            {
                 string uri = $"{plexUrl}/playlists?playlistType=audio";
                 string? response = await PerformRequestAsync(uri);
                 //Console.WriteLine(response); // Debugging
@@ -226,69 +221,40 @@
             {
                 Console.WriteLine($"Failed to fetch playlists: {ex.Message}");
                 return [];
->>>>>>> f8ca2d5e
-            }
-            results.Add($"Item{id++}", details);
-        }
-        return results;
-    }
-
-<<<<<<< HEAD
-    public async Task<Dictionary<string, Dictionary<string, string>>> GetPlaylists()
-    {
-        try
-=======
+            }
+        }
+
         public async Task<Dictionary<string, string>?> GetTrackDetails(string trackKey)
->>>>>>> f8ca2d5e
-        {
-            string uri = $"{plexUrl}/playlists?playlistType=audio";
+        {
+            string uri = GetPlaybackUrl(trackKey);
             string? response = await PerformRequestAsync(uri);
-<<<<<<< HEAD
-            //Console.WriteLine(response); // Debugging
-            return await ParseSearchResults(response, "playlist");
-        }
-        catch (Exception ex)
-        {
-            Console.WriteLine($"Failed to fetch playlists: {ex.Message}");
-            return [];
-        }
-    }
-
-    public async Task<Dictionary<string, string>> GetTrackDetails(string trackKey)
-    {
-        string uri = GetPlaybackUrl(trackKey);
-        string? response = await PerformRequestAsync(uri);
-        if (string.IsNullOrEmpty(response))
-        {
-            Console.WriteLine("No track details found.");
-            return null; // Handle no data found
-        }
-        JObject jObject = JObject.Parse(response);
-        JToken? item = jObject["MediaContainer"]["Metadata"].FirstOrDefault();
-        if (item == null)
-        {
-            Console.WriteLine("No track metadata available.");
-            return null;
-        }
-        string partKey = item.SelectToken("Media[0].Part[0].key")?.ToString() ?? "Play URL Missing in GetTrackDetails";
-        string playableUrl = GetPlaybackUrl(partKey);
-        Dictionary<string, string> trackDetails = new()
-        {
-            ["Title"] = item["title"]?.ToString() ?? "Unknown Title",
-            ["Artist"] = item["grandparentTitle"]?.ToString() ?? "Unknown Artist",
-            ["Album"] = item["parentTitle"]?.ToString() ?? "Unknown Album",
-            ["ReleaseDate"] = item["originallyAvailableAt"]?.ToString() ?? "N/A",
-            ["Artwork"] = item["thumb"]?.ToString() ?? "N/A",
-            ["Url"] = playableUrl,
-            ["ArtistUrl"] = item["grandparentKey"]?.ToString() ?? "N/A",
-            ["Duration"] = item["duration"]?.ToString() ?? "N/A", // Duration in milliseconds
-            ["Studio"] = item["studio"]?.ToString() ?? "N/A"
-        };
-        Console.WriteLine($"Track details:\nTitle: {trackDetails["Title"]}, Artist: {trackDetails["Artist"]}, Album: {trackDetails["Album"]}, " +
-            $"Release Date: {trackDetails["ReleaseDate"]}, Artwork: {trackDetails["Artwork"]}, URL: {trackDetails["Url"]}, " +
-            $"Artist URL: {trackDetails["ArtistUrl"]}, Duration: {trackDetails["Duration"]}, Studio: {trackDetails["Studio"]}"); // Debugging
-        return trackDetails;
-    }
+            if (string.IsNullOrEmpty(response))
+            {
+                Console.WriteLine("No track details found.");
+                return null; // Handle no data found
+            }
+            JObject jObject = JObject.Parse(response);
+            JToken? item = (jObject["MediaContainer"]?["Metadata"] ?? Enumerable.Empty<JToken>()).FirstOrDefault() 
+                ?? throw new InvalidOperationException("Metadata item not found.");
+            string partKey = item.SelectToken("Media[0].Part[0].key")?.ToString() ?? "Play URL Missing in GetTrackDetails";
+            string playableUrl = GetPlaybackUrl(partKey);
+            Dictionary<string, string> trackDetails = new()
+            {
+                ["Title"] = item["title"]?.ToString() ?? "Unknown Title",
+                ["Artist"] = item["grandparentTitle"]?.ToString() ?? "Unknown Artist",
+                ["Album"] = item["parentTitle"]?.ToString() ?? "Unknown Album",
+                ["ReleaseDate"] = item["originallyAvailableAt"]?.ToString() ?? "N/A",
+                ["Artwork"] = item["thumb"]?.ToString() ?? "N/A",
+                ["Url"] = playableUrl,
+                ["ArtistUrl"] = item["grandparentKey"]?.ToString() ?? "N/A",
+                ["Duration"] = item["duration"]?.ToString() ?? "N/A", // Duration in milliseconds
+                ["Studio"] = item["studio"]?.ToString() ?? "N/A"
+            };
+            Console.WriteLine($"Track details:\nTitle: {trackDetails["Title"]}, Artist: {trackDetails["Artist"]}, Album: {trackDetails["Album"]}, " +
+                $"Release Date: {trackDetails["ReleaseDate"]}, Artwork: {trackDetails["Artwork"]}, URL: {trackDetails["Url"]}, " +
+                $"Artist URL: {trackDetails["ArtistUrl"]}, Duration: {trackDetails["Duration"]}, Studio: {trackDetails["Studio"]}"); // Debugging
+            return trackDetails;
+        }
 
     public async Task<List<Dictionary<string, string>>> GetTracks(string Key)
     {
@@ -310,17 +276,6 @@
         foreach (JToken item in items)
         {
             string partKey = item.SelectToken("Media[0].Part[0].key")?.ToString() ?? "Play URL Missing in GetTracks";
-=======
-            if (string.IsNullOrEmpty(response))
-            {
-                Console.WriteLine("No track details found.");
-                return null; // Handle no data found
-            }
-            JObject jObject = JObject.Parse(response);
-            JToken? item = (jObject["MediaContainer"]?["Metadata"] ?? Enumerable.Empty<JToken>()).FirstOrDefault() 
-                ?? throw new InvalidOperationException("Metadata item not found.");
-            string partKey = item.SelectToken("Media[0].Part[0].key")?.ToString() ?? "Play URL Missing in GetTrackDetails";
->>>>>>> f8ca2d5e
             string playableUrl = GetPlaybackUrl(partKey);
             //Console.WriteLine($"\nEach Track:\n{item}\n"); // Debugging
             Dictionary<string, string> trackDetails = new()
@@ -341,38 +296,27 @@
         return tracks;
     }
 
-    public async Task<List<Dictionary<string, string>>> GetAlbums(string artistKey)
-    {
-        string uri = GetPlaybackUrl(artistKey);
-        Console.WriteLine($"Fetching albums with URI: {uri}"); // Debugging
-        string? response = await PerformRequestAsync(uri);
-        //Console.WriteLine(response); // Debugging
-        if (string.IsNullOrEmpty(response))
-        {
-            Console.WriteLine("No albums found.");
-            return [];
-        }
-        List<Dictionary<string, string>> albums = [];
-        JObject? jObject = JObject.Parse(response);
-        JToken? items = jObject?["MediaContainer"]?["Metadata"];
-        if (items == null)
-        {
-            Console.WriteLine("No album metadata available.");
-            return albums;
-        }
-        foreach (JToken item in items)
-        {
-            Dictionary<string, string> albumDetails = new()
-            {
-<<<<<<< HEAD
-                ["Title"] = item["title"]?.ToString() ?? "Title Missing in GetAlbums",
-                ["Url"] = item["key"]?.ToString() ?? "Url Missing in GetAlbums",
-                ["TrackKey"] = item["key"]?.ToString() ?? "TrackKey Missing in GetAlbums"
-            };
-            albums.Add(albumDetails);
-            Console.WriteLine($"Album Title: {albumDetails["Title"]}, Album URL: {albumDetails["Url"]}"); // Debugging
-
-=======
+        public async Task<List<Dictionary<string, string>>> GetAlbums(string artistKey)
+        {
+            string uri = GetPlaybackUrl(artistKey);
+            Console.WriteLine($"Fetching albums with URI: {uri}"); // Debugging
+            string? response = await PerformRequestAsync(uri);
+            //Console.WriteLine(response); // Debugging
+            if (string.IsNullOrEmpty(response))
+            {
+                Console.WriteLine("No albums found.");
+                return [];
+            }
+            List<Dictionary<string, string>> albums = [];
+            JObject? jObject = JObject.Parse(response);
+            JToken? items = jObject?["MediaContainer"]?["Metadata"];
+            if (items == null)
+            {
+                Console.WriteLine("No album metadata available.");
+                return albums;
+            }
+            foreach (JToken item in items)
+            {
                 Dictionary<string, string> albumDetails = new()
                 {
                     ["Title"] = item["title"]?.ToString() ?? "Title Missing in GetAlbums",
@@ -385,10 +329,6 @@
             //string json = JsonConvert.SerializeObject(albums, Formatting.Indented); // Debugging
             //Console.WriteLine($"Albums: {json}"); // Debugging
             return albums;
->>>>>>> f8ca2d5e
-        }
-        string json = JsonConvert.SerializeObject(albums, Formatting.Indented); // Debugging
-        //Console.WriteLine($"Albums: {json}"); // Debugging
-        return albums;
+        }
     }
 }
