<<<<<<< HEAD
﻿namespace PlexBot.Core.LavaLink;
=======
﻿using Lavalink4NET;
using Discord.WebSocket;
using Lavalink4NET.Players.Queued;
using Lavalink4NET.Players;
using Microsoft.Extensions.Options;
using Discord;
using Lavalink4NET.Tracks;
using Lavalink4NET.Rest.Entities.Tracks;
>>>>>>> f8ca2d5e

public class LavaLinkCommands(IAudioService audioService, DiscordSocketClient discordClient, Players.Players visualPlayer)
{
<<<<<<< HEAD
    private readonly IAudioService _audioService = audioService;
    private readonly DiscordSocketClient _discordClient = discordClient;
    private readonly Players.Players _players = visualPlayer;
=======
    public class LavaLinkCommands(IAudioService audioService)
    {
        private readonly IAudioService _audioService = audioService;
>>>>>>> f8ca2d5e

    public async Task<CustomPlayer?> GetPlayerAsync(SocketInteraction interaction, bool connectToVoiceChannel = true)
    {
        if (interaction.User is not SocketGuildUser user || user.VoiceChannel == null)
        {
            await interaction.FollowupAsync("You must be in a voice channel to play music.").ConfigureAwait(false);
            return null;
        }
        ulong guildId = user.Guild.Id;
        ulong voiceChannelId = user.VoiceChannel.Id;
        PlayerChannelBehavior channelBehavior = connectToVoiceChannel ? PlayerChannelBehavior.Join : PlayerChannelBehavior.None;
        PlayerRetrieveOptions retrieveOptions = new(channelBehavior);
        CustomPlayerOptions options = new()
        {
            DisconnectOnStop = false,
            TextChannel = interaction.Channel as ITextChannel
        };
        IOptions<CustomPlayerOptions> optionsWrapper = Options.Create(options);
        ValueTask<CustomPlayer> factory(IPlayerProperties<CustomPlayer, CustomPlayerOptions> properties, CancellationToken options = default)
        {
            return new ValueTask<CustomPlayer>(new CustomPlayer(properties, this));
        }
        PlayerResult<CustomPlayer> result = await _audioService.Players
            .RetrieveAsync<CustomPlayer, CustomPlayerOptions>(guildId, voiceChannelId, factory, optionsWrapper, retrieveOptions)
            .ConfigureAwait(false);
        if (!result.IsSuccess)
        {
            string errorMessage = result.Status switch
            {
                PlayerRetrieveStatus.UserNotInVoiceChannel => "You are not connected to a voice channel.",
                PlayerRetrieveStatus.BotNotConnected => "The bot is currently not connected.",
                _ => "Unknown error.",
            };
<<<<<<< HEAD
            await interaction.FollowupAsync(errorMessage).ConfigureAwait(false);
            return null;
=======
            IOptions<CustomPlayerOptions> optionsWrapper = Options.Create(options);
            static ValueTask<CustomPlayer> factory(IPlayerProperties<CustomPlayer, CustomPlayerOptions> properties, CancellationToken options = default)
            {
                return new ValueTask<CustomPlayer>(new CustomPlayer(properties));
            }
            PlayerResult<CustomPlayer> result = await _audioService.Players
                .RetrieveAsync<CustomPlayer, CustomPlayerOptions>(guildId, voiceChannelId, factory, optionsWrapper, retrieveOptions)
                .ConfigureAwait(false);
            if (!result.IsSuccess)
            {
                string errorMessage = result.Status switch
                {
                    PlayerRetrieveStatus.UserNotInVoiceChannel => "You are not connected to a voice channel.",
                    PlayerRetrieveStatus.BotNotConnected => "The bot is currently not connected.",
                    _ => "Unknown error.",
                };
                await interaction.FollowupAsync(errorMessage).ConfigureAwait(false);
                return null;
            }
            return result.Player;
>>>>>>> f8ca2d5e
        }
        return result.Player;
    }

    public async Task PlayMedia(SocketInteraction interaction, CustomTrackQueueItem track)
    {
        QueuedLavalinkPlayer? player = await GetPlayerAsync(interaction, true);
        if (player == null)
        {
            Console.WriteLine("Player not found.");
            return;
        }
        string volumeEnv = Environment.GetEnvironmentVariable("VOLUME") ?? "100";
        if (float.TryParse(volumeEnv, out float volumePercentage))
        {
            float volume = volumePercentage / 100f;
            volume = Math.Clamp(volume, 0.0f, 10.0f);
            await player.SetVolumeAsync(volume);
        }
        TrackPlayProperties playProperties = new()
        {
            NoReplace = true,
        };
        if (!string.IsNullOrEmpty(track.Url))
        {
            Console.WriteLine($"From PlayMedia - Title: {track.Title}, URL: {track.Url}"); // Debugging
            try
            {
                await player.PlayAsync(track, playProperties).ConfigureAwait(false);
            }
            catch (Exception ex)
            {
                Console.WriteLine($"Failed to play track: {ex.Message}");
            }
        }
        else
        {
            Console.WriteLine("Invalid track URL.");
        }
    }

    public async Task<string> TogglePauseResume(SocketInteraction interaction)
    {
        QueuedLavalinkPlayer? player = await GetPlayerAsync(interaction, true);
        if (player == null)
        {
            return "Player not found.";
        }
        if (player.State == PlayerState.Paused)
        {
            await player.ResumeAsync();
            return "Resumed.";
        }
        else
        {
            await player.PauseAsync();
            return "Paused.";
        }
    }

    public async Task AddToQueue(SocketInteraction interaction, List<Dictionary<string, string>> trackDetailsList)
    {
        QueuedLavalinkPlayer? player = await GetPlayerAsync(interaction, true);
        if (player == null)
        {
            Console.WriteLine("Player not found.");
            return;
        }
        foreach (Dictionary<string, string> details in trackDetailsList)
        {
            string trackUrl = details["Url"];
            if (!string.IsNullOrEmpty(trackUrl))
            {
                LavalinkTrack? lavalinkTrack = await _audioService.Tracks.LoadTrackAsync(
                    trackUrl, TrackSearchMode.None);
                if (lavalinkTrack != null)
                {
                    TimeSpan durationTimeSpan = TimeSpan.FromMilliseconds(int.TryParse(details["Duration"], out int duration) ? duration : 0);
                    string formattedDuration = durationTimeSpan.TotalHours < 1 ? durationTimeSpan.ToString(@"mm\:ss") : durationTimeSpan.ToString(@"hh\:mm\:ss");
                    string plexUrl = Environment.GetEnvironmentVariable("PLEX_URL") ?? "";
                    string plexToken = Environment.GetEnvironmentVariable("PLEX_TOKEN") ?? "";
                    if (!details["Artwork"].StartsWith("http"))
                    {
                        details["Artwork"] = $"{plexUrl}{details["Artwork"]}?X-Plex-Token={plexToken}";
                    }
                    CustomTrackQueueItem customTrack = new()
                    {
                        Reference = new TrackReference(lavalinkTrack),
                        Title = details["Title"],
                        Artist = details["Artist"],
                        Album = details["Album"],
                        ReleaseDate = details["ReleaseDate"],
                        Artwork = details["Artwork"],
                        Url = trackUrl,
                        ArtistUrl = details["ArtistUrl"],
                        Duration = formattedDuration,
                        Studio = details["Studio"]
                    };
                    await PlayMedia(interaction, customTrack);
                }
                else
                {
                    Console.WriteLine($"Could not load track from URL: {trackUrl}");
                }
            }
        }
    }
}

public class CustomTrackQueueItem : ITrackQueueItem
{
    public TrackReference Reference { get; set; }
    public string? Title { get; set; }
    public string? Artist { get; set; }
    public string? Album { get; set; }
    public string? ReleaseDate { get; set; }
    public string? Artwork { get; set; }
    public string? Url { get; set; }
    public string? ArtistUrl { get; set; }
    public string? Duration { get; set; }
    public string? Studio { get; set; }

    public T? As<T>() where T : class, ITrackQueueItem => this as T;
}
<|MERGE_RESOLUTION|>--- conflicted
+++ resolved
@@ -1,206 +1,173 @@
-<<<<<<< HEAD
-﻿namespace PlexBot.Core.LavaLink;
-=======
-﻿using Lavalink4NET;
-using Discord.WebSocket;
-using Lavalink4NET.Players.Queued;
-using Lavalink4NET.Players;
-using Microsoft.Extensions.Options;
-using Discord;
-using Lavalink4NET.Tracks;
-using Lavalink4NET.Rest.Entities.Tracks;
->>>>>>> f8ca2d5e
-
-public class LavaLinkCommands(IAudioService audioService, DiscordSocketClient discordClient, Players.Players visualPlayer)
-{
-<<<<<<< HEAD
-    private readonly IAudioService _audioService = audioService;
-    private readonly DiscordSocketClient _discordClient = discordClient;
-    private readonly Players.Players _players = visualPlayer;
-=======
-    public class LavaLinkCommands(IAudioService audioService)
-    {
-        private readonly IAudioService _audioService = audioService;
->>>>>>> f8ca2d5e
-
-    public async Task<CustomPlayer?> GetPlayerAsync(SocketInteraction interaction, bool connectToVoiceChannel = true)
-    {
-        if (interaction.User is not SocketGuildUser user || user.VoiceChannel == null)
-        {
-            await interaction.FollowupAsync("You must be in a voice channel to play music.").ConfigureAwait(false);
-            return null;
-        }
-        ulong guildId = user.Guild.Id;
-        ulong voiceChannelId = user.VoiceChannel.Id;
-        PlayerChannelBehavior channelBehavior = connectToVoiceChannel ? PlayerChannelBehavior.Join : PlayerChannelBehavior.None;
-        PlayerRetrieveOptions retrieveOptions = new(channelBehavior);
-        CustomPlayerOptions options = new()
-        {
-            DisconnectOnStop = false,
-            TextChannel = interaction.Channel as ITextChannel
-        };
-        IOptions<CustomPlayerOptions> optionsWrapper = Options.Create(options);
-        ValueTask<CustomPlayer> factory(IPlayerProperties<CustomPlayer, CustomPlayerOptions> properties, CancellationToken options = default)
-        {
-            return new ValueTask<CustomPlayer>(new CustomPlayer(properties, this));
-        }
-        PlayerResult<CustomPlayer> result = await _audioService.Players
-            .RetrieveAsync<CustomPlayer, CustomPlayerOptions>(guildId, voiceChannelId, factory, optionsWrapper, retrieveOptions)
-            .ConfigureAwait(false);
-        if (!result.IsSuccess)
-        {
-            string errorMessage = result.Status switch
-            {
-                PlayerRetrieveStatus.UserNotInVoiceChannel => "You are not connected to a voice channel.",
-                PlayerRetrieveStatus.BotNotConnected => "The bot is currently not connected.",
-                _ => "Unknown error.",
-            };
-<<<<<<< HEAD
-            await interaction.FollowupAsync(errorMessage).ConfigureAwait(false);
-            return null;
-=======
-            IOptions<CustomPlayerOptions> optionsWrapper = Options.Create(options);
-            static ValueTask<CustomPlayer> factory(IPlayerProperties<CustomPlayer, CustomPlayerOptions> properties, CancellationToken options = default)
-            {
-                return new ValueTask<CustomPlayer>(new CustomPlayer(properties));
-            }
-            PlayerResult<CustomPlayer> result = await _audioService.Players
-                .RetrieveAsync<CustomPlayer, CustomPlayerOptions>(guildId, voiceChannelId, factory, optionsWrapper, retrieveOptions)
-                .ConfigureAwait(false);
-            if (!result.IsSuccess)
-            {
-                string errorMessage = result.Status switch
-                {
-                    PlayerRetrieveStatus.UserNotInVoiceChannel => "You are not connected to a voice channel.",
-                    PlayerRetrieveStatus.BotNotConnected => "The bot is currently not connected.",
-                    _ => "Unknown error.",
-                };
-                await interaction.FollowupAsync(errorMessage).ConfigureAwait(false);
-                return null;
-            }
-            return result.Player;
->>>>>>> f8ca2d5e
-        }
-        return result.Player;
-    }
-
-    public async Task PlayMedia(SocketInteraction interaction, CustomTrackQueueItem track)
-    {
-        QueuedLavalinkPlayer? player = await GetPlayerAsync(interaction, true);
-        if (player == null)
-        {
-            Console.WriteLine("Player not found.");
-            return;
-        }
-        string volumeEnv = Environment.GetEnvironmentVariable("VOLUME") ?? "100";
-        if (float.TryParse(volumeEnv, out float volumePercentage))
-        {
-            float volume = volumePercentage / 100f;
-            volume = Math.Clamp(volume, 0.0f, 10.0f);
-            await player.SetVolumeAsync(volume);
-        }
-        TrackPlayProperties playProperties = new()
-        {
-            NoReplace = true,
-        };
-        if (!string.IsNullOrEmpty(track.Url))
-        {
-            Console.WriteLine($"From PlayMedia - Title: {track.Title}, URL: {track.Url}"); // Debugging
-            try
-            {
-                await player.PlayAsync(track, playProperties).ConfigureAwait(false);
-            }
-            catch (Exception ex)
-            {
-                Console.WriteLine($"Failed to play track: {ex.Message}");
-            }
-        }
-        else
-        {
-            Console.WriteLine("Invalid track URL.");
-        }
-    }
-
-    public async Task<string> TogglePauseResume(SocketInteraction interaction)
-    {
-        QueuedLavalinkPlayer? player = await GetPlayerAsync(interaction, true);
-        if (player == null)
-        {
-            return "Player not found.";
-        }
-        if (player.State == PlayerState.Paused)
-        {
-            await player.ResumeAsync();
-            return "Resumed.";
-        }
-        else
-        {
-            await player.PauseAsync();
-            return "Paused.";
-        }
-    }
-
-    public async Task AddToQueue(SocketInteraction interaction, List<Dictionary<string, string>> trackDetailsList)
-    {
-        QueuedLavalinkPlayer? player = await GetPlayerAsync(interaction, true);
-        if (player == null)
-        {
-            Console.WriteLine("Player not found.");
-            return;
-        }
-        foreach (Dictionary<string, string> details in trackDetailsList)
-        {
-            string trackUrl = details["Url"];
-            if (!string.IsNullOrEmpty(trackUrl))
-            {
-                LavalinkTrack? lavalinkTrack = await _audioService.Tracks.LoadTrackAsync(
-                    trackUrl, TrackSearchMode.None);
-                if (lavalinkTrack != null)
-                {
-                    TimeSpan durationTimeSpan = TimeSpan.FromMilliseconds(int.TryParse(details["Duration"], out int duration) ? duration : 0);
-                    string formattedDuration = durationTimeSpan.TotalHours < 1 ? durationTimeSpan.ToString(@"mm\:ss") : durationTimeSpan.ToString(@"hh\:mm\:ss");
-                    string plexUrl = Environment.GetEnvironmentVariable("PLEX_URL") ?? "";
-                    string plexToken = Environment.GetEnvironmentVariable("PLEX_TOKEN") ?? "";
-                    if (!details["Artwork"].StartsWith("http"))
-                    {
-                        details["Artwork"] = $"{plexUrl}{details["Artwork"]}?X-Plex-Token={plexToken}";
-                    }
-                    CustomTrackQueueItem customTrack = new()
-                    {
-                        Reference = new TrackReference(lavalinkTrack),
-                        Title = details["Title"],
-                        Artist = details["Artist"],
-                        Album = details["Album"],
-                        ReleaseDate = details["ReleaseDate"],
-                        Artwork = details["Artwork"],
-                        Url = trackUrl,
-                        ArtistUrl = details["ArtistUrl"],
-                        Duration = formattedDuration,
-                        Studio = details["Studio"]
-                    };
-                    await PlayMedia(interaction, customTrack);
-                }
-                else
-                {
-                    Console.WriteLine($"Could not load track from URL: {trackUrl}");
-                }
-            }
-        }
-    }
-}
-
-public class CustomTrackQueueItem : ITrackQueueItem
-{
-    public TrackReference Reference { get; set; }
-    public string? Title { get; set; }
-    public string? Artist { get; set; }
-    public string? Album { get; set; }
-    public string? ReleaseDate { get; set; }
-    public string? Artwork { get; set; }
-    public string? Url { get; set; }
-    public string? ArtistUrl { get; set; }
-    public string? Duration { get; set; }
-    public string? Studio { get; set; }
-
-    public T? As<T>() where T : class, ITrackQueueItem => this as T;
-}
+﻿using Lavalink4NET;
+using Discord.WebSocket;
+using Lavalink4NET.Players.Queued;
+using Lavalink4NET.Players;
+using Microsoft.Extensions.Options;
+using Discord;
+using Lavalink4NET.Tracks;
+using Lavalink4NET.Rest.Entities.Tracks;
+
+namespace PlexBot.Core.LavaLink
+{
+    public class LavaLinkCommands(IAudioService audioService)
+    {
+        private readonly IAudioService _audioService = audioService;
+
+        public async Task<CustomPlayer?> GetPlayerAsync(SocketInteraction interaction, bool connectToVoiceChannel = true)
+        {
+            if (interaction.User is not SocketGuildUser user || user.VoiceChannel == null)
+            {
+                await interaction.FollowupAsync("You must be in a voice channel to play music.").ConfigureAwait(false);
+                return null;
+            }
+            ulong guildId = user.Guild.Id;
+            ulong voiceChannelId = user.VoiceChannel.Id;
+            PlayerChannelBehavior channelBehavior = connectToVoiceChannel ? PlayerChannelBehavior.Join : PlayerChannelBehavior.None;
+            PlayerRetrieveOptions retrieveOptions = new(channelBehavior);
+            CustomPlayerOptions options = new()
+            {
+                DisconnectOnStop = false,
+                TextChannel = interaction.Channel as ITextChannel
+            };
+            IOptions<CustomPlayerOptions> optionsWrapper = Options.Create(options);
+            static ValueTask<CustomPlayer> factory(IPlayerProperties<CustomPlayer, CustomPlayerOptions> properties, CancellationToken options = default)
+            {
+                return new ValueTask<CustomPlayer>(new CustomPlayer(properties));
+            }
+            PlayerResult<CustomPlayer> result = await _audioService.Players
+                .RetrieveAsync<CustomPlayer, CustomPlayerOptions>(guildId, voiceChannelId, factory, optionsWrapper, retrieveOptions)
+                .ConfigureAwait(false);
+            if (!result.IsSuccess)
+            {
+                string errorMessage = result.Status switch
+                {
+                    PlayerRetrieveStatus.UserNotInVoiceChannel => "You are not connected to a voice channel.",
+                    PlayerRetrieveStatus.BotNotConnected => "The bot is currently not connected.",
+                    _ => "Unknown error.",
+                };
+                await interaction.FollowupAsync(errorMessage).ConfigureAwait(false);
+                return null;
+            }
+            return result.Player;
+        }
+
+    public async Task PlayMedia(SocketInteraction interaction, CustomTrackQueueItem track)
+    {
+        QueuedLavalinkPlayer? player = await GetPlayerAsync(interaction, true);
+        if (player == null)
+        {
+            Console.WriteLine("Player not found.");
+            return;
+        }
+        string volumeEnv = Environment.GetEnvironmentVariable("VOLUME") ?? "100";
+        if (float.TryParse(volumeEnv, out float volumePercentage))
+        {
+            float volume = volumePercentage / 100f;
+            volume = Math.Clamp(volume, 0.0f, 10.0f);
+            await player.SetVolumeAsync(volume);
+        }
+        TrackPlayProperties playProperties = new()
+        {
+            NoReplace = true,
+        };
+        if (!string.IsNullOrEmpty(track.Url))
+        {
+            Console.WriteLine($"From PlayMedia - Title: {track.Title}, URL: {track.Url}"); // Debugging
+            try
+            {
+                await player.PlayAsync(track, playProperties).ConfigureAwait(false);
+            }
+            catch (Exception ex)
+            {
+                Console.WriteLine($"Failed to play track: {ex.Message}");
+            }
+        }
+        else
+        {
+            Console.WriteLine("Invalid track URL.");
+        }
+    }
+
+    public async Task<string> TogglePauseResume(SocketInteraction interaction)
+    {
+        QueuedLavalinkPlayer? player = await GetPlayerAsync(interaction, true);
+        if (player == null)
+        {
+            return "Player not found.";
+        }
+        if (player.State == PlayerState.Paused)
+        {
+            await player.ResumeAsync();
+            return "Resumed.";
+        }
+        else
+        {
+            await player.PauseAsync();
+            return "Paused.";
+        }
+    }
+
+    public async Task AddToQueue(SocketInteraction interaction, List<Dictionary<string, string>> trackDetailsList)
+    {
+        QueuedLavalinkPlayer? player = await GetPlayerAsync(interaction, true);
+        if (player == null)
+        {
+            Console.WriteLine("Player not found.");
+            return;
+        }
+        foreach (Dictionary<string, string> details in trackDetailsList)
+        {
+            string trackUrl = details["Url"];
+            if (!string.IsNullOrEmpty(trackUrl))
+            {
+                LavalinkTrack? lavalinkTrack = await _audioService.Tracks.LoadTrackAsync(
+                    trackUrl, TrackSearchMode.None);
+                if (lavalinkTrack != null)
+                {
+                    TimeSpan durationTimeSpan = TimeSpan.FromMilliseconds(int.TryParse(details["Duration"], out int duration) ? duration : 0);
+                    string formattedDuration = durationTimeSpan.TotalHours < 1 ? durationTimeSpan.ToString(@"mm\:ss") : durationTimeSpan.ToString(@"hh\:mm\:ss");
+                    string plexUrl = Environment.GetEnvironmentVariable("PLEX_URL") ?? "";
+                    string plexToken = Environment.GetEnvironmentVariable("PLEX_TOKEN") ?? "";
+                    if (!details["Artwork"].StartsWith("http"))
+                    {
+                        details["Artwork"] = $"{plexUrl}{details["Artwork"]}?X-Plex-Token={plexToken}";
+                    }
+                    CustomTrackQueueItem customTrack = new()
+                    {
+                        Reference = new TrackReference(lavalinkTrack),
+                        Title = details["Title"],
+                        Artist = details["Artist"],
+                        Album = details["Album"],
+                        ReleaseDate = details["ReleaseDate"],
+                        Artwork = details["Artwork"],
+                        Url = trackUrl,
+                        ArtistUrl = details["ArtistUrl"],
+                        Duration = formattedDuration,
+                        Studio = details["Studio"]
+                    };
+                    await PlayMedia(interaction, customTrack);
+                }
+                else
+                {
+                    Console.WriteLine($"Could not load track from URL: {trackUrl}");
+                }
+            }
+        }
+    }
+}
+
+public class CustomTrackQueueItem : ITrackQueueItem
+{
+    public TrackReference Reference { get; set; }
+    public string? Title { get; set; }
+    public string? Artist { get; set; }
+    public string? Album { get; set; }
+    public string? ReleaseDate { get; set; }
+    public string? Artwork { get; set; }
+    public string? Url { get; set; }
+    public string? ArtistUrl { get; set; }
+    public string? Duration { get; set; }
+    public string? Studio { get; set; }
+
+    public T? As<T>() where T : class, ITrackQueueItem => this as T;
+}